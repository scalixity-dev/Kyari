import { useParams, useNavigate } from 'react-router-dom'
import { useState, useMemo, useEffect } from 'react'
import { BarChart, Bar,  XAxis, YAxis, AreaChart, Area, CartesianGrid } from 'recharts'
import { BarChart3, Clock, FileText, Package, CheckSquare, AlertTriangle, Filter } from 'lucide-react'
import { ChartContainer, ChartTooltip, ChartTooltipContent } from "../../../components/ui/chart"
import { Pagination, CustomDropdown, CSVPDFExportButton } from '../../../components'
import { vendorTrackingApi, type VendorPerformanceMetricsDto, type VendorSlaDto } from '../../../services/vendorTrackingApi'

interface FilterState {
  orderNumber: string;
  status: string;
  amountMin: string;
  amountMax: string;
}

// TypeScript types
interface VendorDetails {
  id: string
  companyName: string
  contactPersonName: string
  contactPhone: string
  fillRate?: number
  slaComplianceRate?: number
  user: {
    id: string
    email?: string
    name: string
    status: string
  }
}

interface Order {
  id: string
  orderNumber: string
  date: string
  status: string
  assignedQuantity: number
  confirmedQuantity?: number
  assignedAt: Date
  vendorActionAt?: Date
  orderItem: {
    productName: string
    quantity: number
    order: {
      orderNumber: string
      createdAt: Date
    }
  }
}

interface TrendData {
  period: string
  fillRate: number
  slaCompliance: number
}

interface ProcessingData {
  period: string
  fulfillmentTime: number
  slaCompliance: number
}

interface TimeFilter {
  type: 'days' | 'weeks' | 'months'
  label: string
}

// Time filter options
const timeFilters: TimeFilter[] = [
  { type: 'days', label: 'Last 30 Days' },
  { type: 'weeks', label: 'Last 4 Weeks' },
  { type: 'months', label: 'Last 12 Months' }
]

// Generate mock data based on time filter
const generateTrendData = (filterType: 'days' | 'weeks' | 'months'): TrendData[] => {
  if (filterType === 'days') {
    return Array.from({ length: 30 }, (_, i) => ({
      period: `${i + 1}`,
      fillRate: 85 + Math.random() * 10,
      slaCompliance: 80 + Math.random() * 15
    }))
  } else if (filterType === 'weeks') {
    return Array.from({ length: 4 }, (_, i) => ({
      period: `Week ${i + 1}`,
      fillRate: 85 + Math.random() * 10,
      slaCompliance: 80 + Math.random() * 15
    }))
  } else {
    return Array.from({ length: 12 }, (_, i) => ({
      period: ['Jan', 'Feb', 'Mar', 'Apr', 'May', 'Jun', 'Jul', 'Aug', 'Sep', 'Oct', 'Nov', 'Dec'][i],
      fillRate: 85 + Math.random() * 10,
      slaCompliance: 80 + Math.random() * 15
    }))
  }
}

const generateProcessingData = (filterType: 'days' | 'weeks' | 'months'): ProcessingData[] => {
  if (filterType === 'days') {
    return Array.from({ length: 30 }, (_, i) => ({
      period: `${i + 1}`,
      fulfillmentTime: 2 + Math.random() * 3,
      slaCompliance: 80 + Math.random() * 15
    }))
  } else if (filterType === 'weeks') {
    return Array.from({ length: 4 }, (_, i) => ({
      period: `Week ${i + 1}`,
      fulfillmentTime: 2 + Math.random() * 3,
      slaCompliance: 80 + Math.random() * 15
    }))
  } else {
    return Array.from({ length: 12 }, (_, i) => ({
      period: ['Jan', 'Feb', 'Mar', 'Apr', 'May', 'Jun', 'Jul', 'Aug', 'Sep', 'Oct', 'Nov', 'Dec'][i],
      fulfillmentTime: 2 + Math.random() * 3,
      slaCompliance: 80 + Math.random() * 15
    }))
  }
}


// Helper function to get status color
const getStatusColor = (status: string): string => {
  switch (status) {
    case 'COMPLETED':
    case 'VERIFIED_OK':
    case 'DISPATCHED':
      return 'text-green-600 bg-green-100'
    case 'VENDOR_CONFIRMED_FULL':
    case 'VENDOR_CONFIRMED_PARTIAL':
    case 'INVOICED':
      return 'text-blue-600 bg-blue-100'
    case 'PENDING_CONFIRMATION':
      return 'text-orange-600 bg-orange-100'
    case 'VENDOR_DECLINED':
    case 'VERIFIED_MISMATCH':
      return 'text-red-600 bg-red-100'
    case 'STORE_RECEIVED':
      return 'text-purple-600 bg-purple-100'
    default: return 'text-gray-600 bg-gray-100'
  }
}

// Helper function to format status for display
const formatStatus = (status: string): string => {
  switch (status) {
    case 'PENDING_CONFIRMATION': return 'Pending'
    case 'VENDOR_CONFIRMED_FULL': return 'Confirmed Full'
    case 'VENDOR_CONFIRMED_PARTIAL': return 'Confirmed Partial'
    case 'VENDOR_DECLINED': return 'Declined'
    case 'INVOICED': return 'Invoiced'
    case 'DISPATCHED': return 'Dispatched'
    case 'STORE_RECEIVED': return 'Store Received'
    case 'VERIFIED_OK': return 'Verified OK'
    case 'VERIFIED_MISMATCH': return 'Verified Mismatch'
    case 'COMPLETED': return 'Completed'
    default: return status
  }
}

export default function VendorDetails() {
  const { id } = useParams<{ id: string }>()
  const navigate = useNavigate()
  const [currentPage, setCurrentPage] = useState(1)
  const pageSize = 10
  
  // State management
  const [vendor, setVendor] = useState<VendorDetails | null>(null)
  const [performanceMetrics, setPerformanceMetrics] = useState<VendorPerformanceMetricsDto | null>(null)
  const [slaMetrics, setSlaMetrics] = useState<VendorSlaDto | null>(null)
  const [orders, setOrders] = useState<Order[]>([])
  const [loading, setLoading] = useState(true)
  const [error, setError] = useState<string | null>(null)
  
  // Chart data state
  const [timeFilter, setTimeFilter] = useState<'days' | 'weeks' | 'months'>('days')
  const [trendData, setTrendData] = useState<TrendData[]>([])
  const [processingData, setProcessingData] = useState<ProcessingData[]>([])
  
  // Filter state
  const [showFilters, setShowFilters] = useState(false)
  // Loading state for Recent Orders table (shows Orders-style loading UI)
  const [isLoadingOrders, setIsLoadingOrders] = useState(false)
  const [filters, setFilters] = useState<FilterState>({
    orderNumber: '',
    status: '',
    amountMin: '',
    amountMax: ''
  })

  // Fetch vendor data
  useEffect(() => {
    const fetchVendorData = async () => {
      if (!id) return

      try {
        setLoading(true)
        setError(null)

        // Fetch performance metrics and SLA data in parallel
        const [metricsResponse, slaResponse] = await Promise.all([
          vendorTrackingApi.getVendorPerformanceMetrics(id),
          vendorTrackingApi.getVendorSlaMetrics(id)
        ])

        setPerformanceMetrics(metricsResponse)
        setSlaMetrics(slaResponse)
        setVendor(metricsResponse.vendor)
        setOrders(metricsResponse.recentAssignments.map(assignment => ({
          id: assignment.id,
          orderNumber: assignment.orderItem.order.orderNumber,
          date: new Date(assignment.assignedAt).toLocaleDateString('en-GB'),
          status: assignment.status,
          assignedQuantity: assignment.assignedQuantity,
          confirmedQuantity: assignment.confirmedQuantity,
          assignedAt: assignment.assignedAt,
          vendorActionAt: assignment.vendorActionAt,
          orderItem: assignment.orderItem
        })))

      } catch (err) {
        const errorMessage = err instanceof Error ? err.message : 'Failed to fetch vendor data'
        setError(`API Error: ${errorMessage}. Please check if the backend server is running.`)
        console.error('Error fetching vendor data:', err)
      } finally {
        setLoading(false)
      }
    }

    fetchVendorData()
  }, [id])

  // Fetch chart data when time filter changes
  useEffect(() => {
    const fetchChartData = async () => {
      if (!id) return

      try {
        const data = await vendorTrackingApi.getVendorPerformanceTrends(id, timeFilter)
        setTrendData(data.trends)
        setProcessingData(data.fulfillment)
      } catch (err) {
        console.error('Error fetching chart data:', err)
        // Fallback to mock data if API fails
        setTrendData(generateTrendData(timeFilter))
        setProcessingData(generateProcessingData(timeFilter))
      }
    }

    fetchChartData()
  }, [id, timeFilter])
  
  // Filter logic
  const filteredOrders = useMemo(() => {
    return orders.filter(order => {
      if (filters.orderNumber && !order.orderNumber.toLowerCase().includes(filters.orderNumber.toLowerCase())) return false
      if (filters.status && order.status !== filters.status) return false
      if (filters.amountMin && order.assignedQuantity < parseInt(filters.amountMin)) return false
      if (filters.amountMax && order.assignedQuantity > parseInt(filters.amountMax)) return false
      return true
    })
  }, [orders, filters])

  // Pagination calculations
  const totalPages = Math.ceil(filteredOrders.length / pageSize)
  const startIndex = (currentPage - 1) * pageSize
  const endIndex = Math.min(startIndex + pageSize, filteredOrders.length)
  const paginatedOrders = useMemo(() => 
    filteredOrders.slice(startIndex, endIndex),
    [filteredOrders, startIndex, endIndex]
  )

  if (loading) {
    return (
      <div className="p-4 sm:p-6 lg:p-8 bg-[var(--color-sharktank-bg)] min-h-screen font-sans w-full overflow-x-hidden flex items-center justify-center">
        <div className="text-center">
          <div className="animate-spin rounded-full h-12 w-12 border-b-2 border-accent mx-auto mb-4"></div>
          <p className="text-gray-600">Loading vendor data...</p>
        </div>
      </div>
    )
  }

  if (error) {
    return (
      <div className="p-4 sm:p-6 lg:p-8 bg-[var(--color-sharktank-bg)] min-h-screen font-sans w-full overflow-x-hidden flex items-center justify-center">
        <div className="text-center">
          <p className="text-red-600 mb-4">{error}</p>
          <button 
            onClick={() => window.location.reload()} 
            className="px-4 py-2 bg-accent text-white rounded-md hover:bg-accent/90"
          >
            Retry
          </button>
        </div>
      </div>
    )
  }

  if (!vendor) {
    return (
      <div className="p-4 sm:p-6 lg:p-8 bg-[var(--color-happyplant-bg)] min-h-screen font-sans w-full overflow-x-hidden">
        <div className="bg-white p-6 sm:p-8 rounded-xl shadow-md border border-white/20 text-center max-w-md mx-auto mt-8 sm:mt-16">
          <h1 className="text-xl sm:text-2xl font-bold text-[var(--color-heading)] mb-3">Vendor Not Found</h1>
          <p className="text-gray-500 mb-6 text-sm sm:text-base">The requested vendor could not be found.</p>
          <button
            onClick={() => navigate('/admin/tracking/vendors')}
            className="px-4 sm:px-6 py-2 sm:py-3 bg-[var(--color-accent)] text-white rounded-lg hover:bg-[var(--color-accent)]/90 transition-colors text-sm sm:text-base min-h-[44px] w-full sm:w-auto"
          >
            Back to Vendors
          </button>
        </div>
      </div>
    )
  }

  const handleBackClick = () => {
    navigate('/admin/tracking/vendors')
  }
  
  const handleFilterChange = (key: keyof FilterState, value: string) => {
    setFilters(prev => ({ ...prev, [key]: value }))
    setCurrentPage(1) // Reset to first page when filter changes
  }
  
  const handleResetFilters = () => {
    setFilters({
      orderNumber: '',
      status: '',
      amountMin: '',
      amountMax: ''
    })
    setCurrentPage(1)
  }
  
  const handleExportCSV = () => {
    const headers = ['Order Number', 'Date', 'Status', 'Assigned Qty', 'Confirmed Qty']
    const csvContent = [
      headers.join(','),
      ...filteredOrders.map(order => [
        order.orderNumber,
        order.date,
        order.status,
        order.assignedQuantity,
        order.confirmedQuantity || 'N/A'
      ].join(','))
    ].join('\n')

    const blob = new Blob([csvContent], { type: 'text/csv' })
    const url = window.URL.createObjectURL(blob)
    const a = document.createElement('a')
    a.href = url
    a.download = `vendor-orders-${id}-${new Date().toISOString().split('T')[0]}.csv`
    a.click()
    window.URL.revokeObjectURL(url)
  }

  const handleExportPDF = () => {
    const content = filteredOrders.map(order => 
      `${order.orderNumber} | ${order.date} | ${order.status} | Assigned: ${order.assignedQuantity} | Confirmed: ${order.confirmedQuantity || 'N/A'}`
    ).join('\n')
    
    const blob = new Blob([content], { type: 'text/plain' })
    const url = window.URL.createObjectURL(blob)
    const a = document.createElement('a')
    a.href = url
    a.download = `vendor-orders-${id}-${new Date().toISOString().split('T')[0]}.txt`
    a.click()
    window.URL.revokeObjectURL(url)
  }

  return (
    <div className="p-4 sm:p-6 lg:p-8 bg-[var(--color-sharktank-bg)] min-h-screen font-sans w-full overflow-x-hidden">
      {/* Back Button */}
      <button
        onClick={handleBackClick}
        className="flex items-center gap-2 text-[var(--color-accent)] hover:text-[var(--color-accent)]/80 mb-3 sm:mb-4 font-medium text-sm sm:text-base min-h-[44px] sm:min-h-auto"
      >
        ← Back to Vendors
      </button>

      {/* Header */}
      <div className="mb-9">
        <h1 className="text-2xl sm:text-3xl lg:text-4xl font-bold text-heading mb-2">{vendor.companyName}</h1>
        <p className="text-sm sm:text-base text-gray-600">Detailed performance metrics and order history</p>
      </div>

      {/* KPI Cards (status-card style) */}
      <div className="grid grid-cols-2 lg:grid-cols-4 gap-3 sm:gap-4 mb-4 sm:mb-10">
        <div className="bg-[var(--color-happyplant-bg)] p-6 pt-10 rounded-xl shadow-sm text-center relative">
          <div className="absolute -top-6 left-1/2 -translate-x-1/2 w-12 h-12 sm:w-14 sm:h-14 bg-[var(--color-accent)] rounded-full p-2.5 sm:p-3 flex items-center justify-center text-white shadow-md">
            <BarChart3 className="w-5 h-5" />
          </div>
          <h4 className="text-sm font-semibold text-gray-800 mb-1">Fill Rate</h4>
          <div className="text-2xl font-bold text-gray-900 mt-1">{(performanceMetrics?.metrics?.calculatedFillRate ?? 0).toFixed(1)}%</div>
        </div>

        <div className="bg-[var(--color-happyplant-bg)] p-6 pt-10 rounded-xl shadow-sm text-center relative">
          <div className="absolute -top-6 left-1/2 -translate-x-1/2 w-12 h-12 sm:w-14 sm:h-14 bg-[var(--color-accent)] rounded-full p-2.5 sm:p-3 flex items-center justify-center text-white shadow-md">
            <CheckSquare className="w-5 h-5" />
          </div>
          <h4 className="text-sm font-semibold text-gray-800 mb-1">SLA Compliance</h4>
          <div className="text-2xl font-bold text-gray-900 mt-1">{(slaMetrics?.metrics?.slaComplianceRate ?? 0).toFixed(1)}%</div>
        </div>

        <div className="bg-[var(--color-happyplant-bg)] p-6 pt-10 rounded-xl shadow-sm text-center relative">
          <div className="absolute -top-6 left-1/2 -translate-x-1/2 w-12 h-12 sm:w-14 sm:h-14 bg-[var(--color-accent)] rounded-full p-2.5 sm:p-3 flex items-center justify-center text-white shadow-md">
            <FileText className="w-5 h-5" />
          </div>
          <h4 className="text-sm font-semibold text-gray-800 mb-1">Avg Fulfillment</h4>
          <div className="text-2xl font-bold text-gray-900 mt-1">{(slaMetrics?.metrics?.avgFulfillmentTime ?? 0).toFixed(1)}d</div>
        </div>

        <div className="bg-[var(--color-happyplant-bg)] p-6 pt-10 rounded-xl shadow-sm text-center relative">
          <div className="absolute -top-6 left-1/2 -translate-x-1/2 w-12 h-12 sm:w-14 sm:h-14 bg-[var(--color-accent)] rounded-full p-2.5 sm:p-3 flex items-center justify-center text-white shadow-md">
            <Clock className="w-5 h-5" />
          </div>
          <h4 className="text-sm font-semibold text-gray-800 mb-1">Total Orders</h4>
          <div className="text-2xl font-bold text-gray-900 mt-1">{performanceMetrics?.metrics?.totalOrders ?? 0}</div>
        </div>
      </div>

      {/* Orders Summary Cards (status-card style) */}
      <div className="grid grid-cols-1 sm:grid-cols-3 gap-3 sm:gap-4 mb-4 sm:mb-6">
        <div className="bg-[var(--color-happyplant-bg)] p-6 pt-10 rounded-xl shadow-sm text-center relative">
          <div className="absolute -top-6 left-1/2 -translate-x-1/2 w-12 h-12 sm:w-14 sm:h-14 bg-[var(--color-accent)] rounded-full p-2.5 sm:p-3 flex items-center justify-center text-white shadow-md">
            <Package className="w-5 h-5" />
          </div>
          <h4 className="text-sm font-semibold text-gray-800 mb-1">Assigned Qty</h4>
          <div className="text-2xl font-bold text-gray-900 mt-1">{performanceMetrics?.metrics?.totalAssignedQuantity ?? 0}</div>
        </div>

        <div className="bg-[var(--color-happyplant-bg)] p-6 pt-10 rounded-xl shadow-sm text-center relative">
          <div className="absolute -top-6 left-1/2 -translate-x-1/2 w-12 h-12 sm:w-14 sm:h-14 bg-[var(--color-accent)] rounded-full p-2.5 sm:p-3 flex items-center justify-center text-white shadow-md">
            <AlertTriangle className="w-5 h-5" />
          </div>
          <h4 className="text-sm font-semibold text-gray-800 mb-1">Confirmed Qty</h4>
          <div className="text-2xl font-bold text-orange-600 mt-1">{performanceMetrics?.metrics?.totalConfirmedQuantity ?? 0}</div>
        </div>

        <div className="bg-[var(--color-happyplant-bg)] p-6 pt-10 rounded-xl shadow-sm text-center relative">
          <div className="absolute -top-6 left-1/2 -translate-x-1/2 w-12 h-12 sm:w-14 sm:h-14 bg-[var(--color-accent)] rounded-full p-2.5 sm:p-3 flex items-center justify-center text-white shadow-md">
            <CheckSquare className="w-5 h-5" />
          </div>
          <h4 className="text-sm font-semibold text-gray-800 mb-1">Current Fill Rate</h4>
          <div className="text-2xl font-bold text-green-600 mt-1">{(performanceMetrics?.metrics?.currentFillRate ?? 0).toFixed(1)}%</div>
        </div>
      </div>

      {/* Time Filter for Charts */}
      <div className="mb-4 sm:mb-6">
        <div className="flex flex-col sm:flex-row sm:items-center sm:justify-between gap-3">
          <div>
            <h3 className="text-base sm:text-lg font-semibold text-[var(--color-heading)] mb-1 sm:mb-2">Performance Analytics</h3>
            <p className="text-sm text-gray-500">Track vendor performance over time</p>
          </div>
          
          <div className="flex gap-2">
            {timeFilters.map((filter) => (
              <button
                key={filter.type}
                onClick={() => setTimeFilter(filter.type)}
                className={`px-4 py-2 rounded-lg text-sm font-medium transition-colors min-h-[44px] ${
                  timeFilter === filter.type
                    ? 'bg-[var(--color-accent)] text-white'
                    : 'bg-white border border-gray-300 text-gray-700 hover:bg-gray-50'
                }`}
              >
                {filter.label}
              </button>
            ))}
          </div>
        </div>
      </div>

      {/* Charts Row - Stacked Vertically */}
      <div className="space-y-4 sm:space-y-6 mb-4 sm:mb-6">
        {/* Performance Trends Chart */}
        <div className="bg-white p-4 sm:p-6 rounded-xl shadow-md border border-white/20">
          <h3 className="text-base sm:text-lg font-semibold text-[var(--color-heading)] mb-3 sm:mb-4">Performance Trends</h3>
          <ChartContainer 
            config={{
              fillRate: {
                label: "Fill Rate",
                color: "var(--color-secondary)",
              },
              slaCompliance: {
                label: "SLA Compliance",
                color: "var(--color-accent)",
              },
            }}
            className="h-64 sm:h-80 w-full"
          >
            <AreaChart
              data={trendData}
              margin={{ top: 20, right: 20, left: -20, bottom: 20 }}
            >
              <defs>
                <linearGradient id="fillFillRate" x1="0" y1="0" x2="0" y2="1">
                  <stop offset="5%" stopColor="var(--color-secondary)" stopOpacity={0.8} />
                  <stop offset="95%" stopColor="var(--color-secondary)" stopOpacity={0.1} />
                </linearGradient>
                <linearGradient id="fillSlaCompliance" x1="0" y1="0" x2="0" y2="1">
                  <stop offset="5%" stopColor="var(--color-accent)" stopOpacity={0.8} />
                  <stop offset="95%" stopColor="var(--color-accent)" stopOpacity={0.1} />
                </linearGradient>
              </defs>
              <CartesianGrid strokeDasharray="3 3" stroke="#eef2f7" vertical={false} />
              <XAxis 
                dataKey="period" 
                tick={{ fontSize: 12 }}
                tickLine={false}
                axisLine={false}
              />
              <YAxis 
                tick={{ fontSize: 12 }}
                tickLine={false}
                axisLine={false}
                domain={[75, 100]}
              />
              <ChartTooltip 
                cursor={{ stroke: '#cbd5e1', strokeWidth: 1 }}
                content={<ChartTooltipContent 
                  formatter={(value, name) => [
                    `${value}%`, 
                    name === 'fillRate' ? 'Fill Rate' : 'SLA Compliance'
                  ]}
                  className="bg-white"
                />}
              />
              <Area 
                type="monotone" 
                dataKey="fillRate" 
                stroke="var(--color-secondary)" 
                strokeWidth={2}
                fill="url(#fillFillRate)"
                fillOpacity={1}
              />
              <Area 
                type="monotone" 
                dataKey="slaCompliance" 
                stroke="var(--color-accent)" 
                strokeWidth={2}
                fill="url(#fillSlaCompliance)"
                fillOpacity={1}
              />
            </AreaChart>
          </ChartContainer>
        </div>

        {/* Processing Times Chart */}
        <div className="bg-white p-4 sm:p-6 rounded-xl shadow-md border border-white/20">
          <h3 className="text-base sm:text-lg font-semibold text-[var(--color-heading)] mb-3 sm:mb-4">Fulfillment Times</h3>
          <ChartContainer 
            config={{
              fulfillmentTime: {
                label: "Fulfillment Time",
                color: "var(--color-secondary)",
              },
              slaCompliance: {
                label: "SLA Compliance",
                color: "var(--color-accent)",
              },
            }}
            className="h-64 sm:h-80 w-full"
          >
            <BarChart
              data={processingData}
              margin={{ top: 20, right: 20, left: -20, bottom: 20 }}
            >
              <CartesianGrid strokeDasharray="3 3" stroke="#eef2f7" vertical={false} />
              <XAxis 
                dataKey="period" 
                tick={{ fontSize: 12 }}
                tickLine={false}
                axisLine={false}
              />
              <YAxis 
                tick={{ fontSize: 12 }}
                tickLine={false}
                axisLine={false}
              />
              <ChartTooltip 
                cursor={{ fill: 'rgba(0, 0, 0, 0.05)' }}
                content={<ChartTooltipContent 
                  formatter={(value, name) => [
                    name === 'fulfillmentTime' ? `${value}d` : `${value}%`, 
                    name === 'fulfillmentTime' ? 'Fulfillment Time' : 'SLA Compliance'
                  ]}
                  className="bg-white"
                />}
              />
              <Bar dataKey="fulfillmentTime" fill="var(--color-secondary)" radius={[8, 8, 0, 0]} />
              <Bar dataKey="slaCompliance" fill="var(--color-accent)" radius={[8, 8, 0, 0]} />
            </BarChart>
          </ChartContainer>
        </div>
      </div>

      {/* Recent Orders Table */}
      <div className="mb-4 sm:mb-6">
        <div className="flex flex-col sm:flex-row sm:items-center sm:justify-between gap-3 mb-3 sm:mb-4">
          <div>
            <h3 className="text-base sm:text-xl font-semibold text-[var(--color-heading)] mb-1 sm:mb-2">Recent Orders</h3>
            <p className="text-sm text-gray-500">Latest order activity and status</p>
          </div>
          
          {/* Filter and Export Buttons */}
          <div className="flex flex-col sm:flex-row gap-2">
            <button
              onClick={() => setShowFilters(!showFilters)}
              className="flex items-center justify-center gap-2 px-4 py-3 sm:py-2 bg-white border border-gray-300 text-gray-700 rounded-md hover:bg-gray-50 transition-colors min-h-[44px] sm:min-h-auto w-full sm:w-auto"
            >
              <Filter size={16} className="flex-shrink-0" />
              <span className="text-sm">Filter</span>
            </button>
            <CSVPDFExportButton
              onExportCSV={handleExportCSV}
              onExportPDF={handleExportPDF}
            />
          </div>
        </div>
        
        {/* Filter Section */}
        {showFilters && (
          <div className="bg-white rounded-lg shadow-sm border border-gray-200 p-4 sm:p-6 mb-4">
            <div className="grid grid-cols-1 sm:grid-cols-2 lg:grid-cols-4 gap-4">
              <div>
                <label className="block text-sm font-medium text-gray-700 mb-2">Order Number</label>
                <input
                  type="text"
                  value={filters.orderNumber}
                  onChange={(e) => handleFilterChange('orderNumber', e.target.value)}
                  placeholder="Search order..."
                  className="w-full px-3 py-2 text-sm border border-gray-300 rounded-md hover:border-accent focus:border-accent focus:ring-2 focus:ring-accent/20 focus:outline-none transition-all duration-200 min-h-[44px]"
                />
              </div>

              <div>
                <label className="block text-sm font-medium text-gray-700 mb-2">Status</label>
                <CustomDropdown
                  value={filters.status}
                  onChange={(value) => handleFilterChange('status', value)}
                  options={[
                    { value: '', label: 'All Status' },
                    { value: 'PENDING_CONFIRMATION', label: 'Pending Confirmation' },
                    { value: 'VENDOR_CONFIRMED_FULL', label: 'Confirmed Full' },
                    { value: 'VENDOR_CONFIRMED_PARTIAL', label: 'Confirmed Partial' },
                    { value: 'VENDOR_DECLINED', label: 'Declined' },
                    { value: 'INVOICED', label: 'Invoiced' },
                    { value: 'DISPATCHED', label: 'Dispatched' },
                    { value: 'STORE_RECEIVED', label: 'Store Received' },
                    { value: 'VERIFIED_OK', label: 'Verified OK' },
                    { value: 'VERIFIED_MISMATCH', label: 'Verified Mismatch' },
                    { value: 'COMPLETED', label: 'Completed' }
                  ]}
                  placeholder="All Status"
                />
              </div>

              <div>
                <label className="block text-sm font-medium text-gray-700 mb-2">Amount Range (₹)</label>
                <div className="flex gap-2">
                  <input
                    type="number"
                    value={filters.amountMin}
                    onChange={(e) => handleFilterChange('amountMin', e.target.value)}
                    placeholder="Min"
                    className="w-full px-3 py-2 text-sm border border-gray-300 rounded-md hover:border-accent focus:border-accent focus:ring-2 focus:ring-accent/20 focus:outline-none transition-all duration-200 min-h-[44px]"
                  />
                  <input
                    type="number"
                    value={filters.amountMax}
                    onChange={(e) => handleFilterChange('amountMax', e.target.value)}
                    placeholder="Max"
                    className="w-full px-3 py-2 text-sm border border-gray-300 rounded-md hover:border-accent focus:border-accent focus:ring-2 focus:ring-accent/20 focus:outline-none transition-all duration-200 min-h-[44px]"
                  />
                </div>
              </div>

              <div>
                <label className="block text-sm font-medium text-gray-700 mb-2">Actions</label>
                <div className="flex flex-col sm:flex-row gap-2">
                  <button
                    onClick={handleResetFilters}
                    className="px-4 py-2 border border-secondary rounded-md text-secondary font-medium hover:bg-gray-50 text-sm min-h-[44px]"
                  >
                    Reset
                  </button>
                </div>
              </div>
            </div>
          </div>
        )}
        
<<<<<<< HEAD
        {isLoadingOrders ? (
          <div className="bg-white rounded-xl p-12 text-center">
            <div className="w-12 h-12 border-4 border-accent border-t-transparent rounded-full animate-spin mx-auto mb-4"></div>
            <p className="text-gray-500">Loading orders...</p>
          </div>
        ) : (
          <>
            {/* Desktop Table */}
            <div className="hidden lg:block bg-white rounded-xl overflow-hidden shadow-md border border-gray-100">
              <table className="w-full border-separate border-spacing-0">
                <thead>
                  <tr className="" style={{ background: 'var(--color-accent)' }}>
                    <th className="text-left p-3 font-heading font-normal text-xs uppercase tracking-wider" style={{ color: 'var(--color-button-text)' }}>
                      Order Number
                    </th>
                    <th className="text-left p-3 font-heading font-normal text-xs uppercase tracking-wider" style={{ color: 'var(--color-button-text)' }}>
                      Date
                    </th>
                    <th className="text-left p-3 font-heading font-normal text-xs uppercase tracking-wider" style={{ color: 'var(--color-button-text)' }}>
                      Status
                    </th>
                    <th className="text-left p-3 font-heading font-normal text-xs uppercase tracking-wider" style={{ color: 'var(--color-button-text)' }}>
                      Items
                    </th>
                    <th className="text-left p-3 font-heading font-normal text-xs uppercase tracking-wider" style={{ color: 'var(--color-button-text)' }}>
                      Amount
                    </th>
                  </tr>
                </thead>
                <tbody>
                  {paginatedOrders.map((order) => (
                    <tr key={order.id} className="border-b border-gray-100 hover:bg-gray-50 bg-white transition-colors">
                      <td className="p-3 font-semibold text-[var(--color-secondary)]">{order.orderNumber}</td>
                      <td className="p-3 text-sm text-gray-600">{order.date}</td>
                      <td className="p-3">
                        <span className={`inline-block px-2.5 py-1 rounded-full text-xs font-semibold ${getStatusColor(order.status)}`}>
                          {order.status}
                        </span>
                      </td>
                      <td className="p-3 text-sm text-gray-600">{order.items}</td>
                      <td className="p-3 text-sm font-medium text-gray-900">{formatINR(order.amount)}</td>
                    </tr>
                  ))}
                </tbody>
              </table>
              
              {/* Desktop Pagination */}
              {filteredOrders.length > 0 && (
                <Pagination
                  currentPage={currentPage}
                  totalPages={totalPages}
                  totalItems={filteredOrders.length}
                  startIndex={startIndex}
                  endIndex={endIndex}
                  onPageChange={setCurrentPage}
                  itemLabel="orders"
                  variant="desktop"
                />
              )}
            </div>

            {/* Mobile Cards */}
            <div className="lg:hidden space-y-3">
=======
        {/* Desktop Table */}
        <div className="hidden lg:block bg-white rounded-xl overflow-hidden shadow-md border border-gray-100">
          <table className="w-full border-separate border-spacing-0">
            <thead>
              <tr className="" style={{ background: 'var(--color-accent)' }}>
                <th className="text-left p-3 font-heading font-normal text-xs uppercase tracking-wider" style={{ color: 'var(--color-button-text)' }}>
                  Order Number
                </th>
                <th className="text-left p-3 font-heading font-normal text-xs uppercase tracking-wider" style={{ color: 'var(--color-button-text)' }}>
                  Date
                </th>
                <th className="text-left p-3 font-heading font-normal text-xs uppercase tracking-wider" style={{ color: 'var(--color-button-text)' }}>
                  Status
                </th>
                <th className="text-left p-3 font-heading font-normal text-xs uppercase tracking-wider" style={{ color: 'var(--color-button-text)' }}>
                  Assigned Qty
                </th>
                <th className="text-left p-3 font-heading font-normal text-xs uppercase tracking-wider" style={{ color: 'var(--color-button-text)' }}>
                  Confirmed Qty
                </th>
              </tr>
            </thead>
            <tbody>
>>>>>>> f6c54601
              {paginatedOrders.map((order) => (
                <div key={order.id} className="rounded-xl p-4 border border-gray-200 bg-white">
                  <div className="flex items-start justify-between mb-3">
                    <h4 className="font-semibold text-[var(--color-secondary)] text-lg">{order.orderNumber}</h4>
                    <span className={`inline-block px-2.5 py-1 rounded-full text-xs font-semibold ${getStatusColor(order.status)}`}>
                      {formatStatus(order.status)}
                    </span>
<<<<<<< HEAD
                  </div>
                  <div className="grid grid-cols-2 gap-3 mb-2 text-sm">
                    <div>
                      <span className="text-gray-500 block">Date</span>
                      <span className="font-medium">{order.date}</span>
                    </div>
                    <div>
                      <span className="text-gray-500 block">Items</span>
                      <span className="font-medium">{order.items}</span>
                    </div>
                  </div>
                  <div className="pt-2 border-t border-gray-100">
                    <span className="text-gray-500 text-sm block mb-1">Amount</span>
                    <span className="text-base font-bold text-[var(--color-heading)]">{formatINR(order.amount)}</span>
                  </div>
                </div>
              ))}
              
              {/* Mobile Pagination */}
              {filteredOrders.length > 0 && (
                <Pagination
                  currentPage={currentPage}
                  totalPages={totalPages}
                  totalItems={filteredOrders.length}
                  startIndex={startIndex}
                  endIndex={endIndex}
                  onPageChange={setCurrentPage}
                  itemLabel="orders"
                  variant="mobile"
                />
              )}
=======
                  </td>
                  <td className="p-3 text-sm text-gray-600">{order.assignedQuantity}</td>
                  <td className="p-3 text-sm font-medium text-gray-900">{order.confirmedQuantity || 'N/A'}</td>
                </tr>
              ))}
            </tbody>
          </table>
          
          {/* Desktop Pagination */}
          {filteredOrders.length > 0 && (
            <Pagination
              currentPage={currentPage}
              totalPages={totalPages}
              totalItems={filteredOrders.length}
              startIndex={startIndex}
              endIndex={endIndex}
              onPageChange={setCurrentPage}
              itemLabel="orders"
              variant="desktop"
            />
          )}
        </div>

        {/* Mobile Cards */}
        <div className="lg:hidden space-y-3">
          {paginatedOrders.map((order) => (
            <div key={order.id} className="rounded-xl p-4 border border-gray-200 bg-white">
              <div className="flex items-start justify-between mb-3">
                <h4 className="font-semibold text-[var(--color-secondary)] text-lg">{order.orderNumber}</h4>
                <span className={`inline-block px-2.5 py-1 rounded-full text-xs font-semibold ${getStatusColor(order.status)}`}>
                  {formatStatus(order.status)}
                </span>
              </div>
              <div className="grid grid-cols-2 gap-3 mb-2 text-sm">
                <div>
                  <span className="text-gray-500 block">Date</span>
                  <span className="font-medium">{order.date}</span>
                </div>
                <div>
                  <span className="text-gray-500 block">Assigned Qty</span>
                  <span className="font-medium">{order.assignedQuantity}</span>
                </div>
              </div>
              <div className="pt-2 border-t border-gray-100">
                <span className="text-gray-500 text-sm block mb-1">Confirmed Qty</span>
                <span className="text-base font-bold text-[var(--color-heading)]">{order.confirmedQuantity || 'N/A'}</span>
              </div>
>>>>>>> f6c54601
            </div>
          </>
        )}
      </div>
    </div>
  )
}<|MERGE_RESOLUTION|>--- conflicted
+++ resolved
@@ -692,7 +692,6 @@
           </div>
         )}
         
-<<<<<<< HEAD
         {isLoadingOrders ? (
           <div className="bg-white rounded-xl p-12 text-center">
             <div className="w-12 h-12 border-4 border-accent border-t-transparent rounded-full animate-spin mx-auto mb-4"></div>
@@ -715,10 +714,10 @@
                       Status
                     </th>
                     <th className="text-left p-3 font-heading font-normal text-xs uppercase tracking-wider" style={{ color: 'var(--color-button-text)' }}>
-                      Items
+                      Assigned Qty
                     </th>
                     <th className="text-left p-3 font-heading font-normal text-xs uppercase tracking-wider" style={{ color: 'var(--color-button-text)' }}>
-                      Amount
+                      Confirmed Qty
                     </th>
                   </tr>
                 </thead>
@@ -729,11 +728,11 @@
                       <td className="p-3 text-sm text-gray-600">{order.date}</td>
                       <td className="p-3">
                         <span className={`inline-block px-2.5 py-1 rounded-full text-xs font-semibold ${getStatusColor(order.status)}`}>
-                          {order.status}
+                          {formatStatus(order.status)}
                         </span>
                       </td>
-                      <td className="p-3 text-sm text-gray-600">{order.items}</td>
-                      <td className="p-3 text-sm font-medium text-gray-900">{formatINR(order.amount)}</td>
+                      <td className="p-3 text-sm text-gray-600">{order.assignedQuantity}</td>
+                      <td className="p-3 text-sm font-medium text-gray-900">{order.confirmedQuantity || 'N/A'}</td>
                     </tr>
                   ))}
                 </tbody>
@@ -756,31 +755,6 @@
 
             {/* Mobile Cards */}
             <div className="lg:hidden space-y-3">
-=======
-        {/* Desktop Table */}
-        <div className="hidden lg:block bg-white rounded-xl overflow-hidden shadow-md border border-gray-100">
-          <table className="w-full border-separate border-spacing-0">
-            <thead>
-              <tr className="" style={{ background: 'var(--color-accent)' }}>
-                <th className="text-left p-3 font-heading font-normal text-xs uppercase tracking-wider" style={{ color: 'var(--color-button-text)' }}>
-                  Order Number
-                </th>
-                <th className="text-left p-3 font-heading font-normal text-xs uppercase tracking-wider" style={{ color: 'var(--color-button-text)' }}>
-                  Date
-                </th>
-                <th className="text-left p-3 font-heading font-normal text-xs uppercase tracking-wider" style={{ color: 'var(--color-button-text)' }}>
-                  Status
-                </th>
-                <th className="text-left p-3 font-heading font-normal text-xs uppercase tracking-wider" style={{ color: 'var(--color-button-text)' }}>
-                  Assigned Qty
-                </th>
-                <th className="text-left p-3 font-heading font-normal text-xs uppercase tracking-wider" style={{ color: 'var(--color-button-text)' }}>
-                  Confirmed Qty
-                </th>
-              </tr>
-            </thead>
-            <tbody>
->>>>>>> f6c54601
               {paginatedOrders.map((order) => (
                 <div key={order.id} className="rounded-xl p-4 border border-gray-200 bg-white">
                   <div className="flex items-start justify-between mb-3">
@@ -788,7 +762,6 @@
                     <span className={`inline-block px-2.5 py-1 rounded-full text-xs font-semibold ${getStatusColor(order.status)}`}>
                       {formatStatus(order.status)}
                     </span>
-<<<<<<< HEAD
                   </div>
                   <div className="grid grid-cols-2 gap-3 mb-2 text-sm">
                     <div>
@@ -796,13 +769,13 @@
                       <span className="font-medium">{order.date}</span>
                     </div>
                     <div>
-                      <span className="text-gray-500 block">Items</span>
-                      <span className="font-medium">{order.items}</span>
+                      <span className="text-gray-500 block">Assigned Qty</span>
+                      <span className="font-medium">{order.assignedQuantity}</span>
                     </div>
                   </div>
                   <div className="pt-2 border-t border-gray-100">
-                    <span className="text-gray-500 text-sm block mb-1">Amount</span>
-                    <span className="text-base font-bold text-[var(--color-heading)]">{formatINR(order.amount)}</span>
+                    <span className="text-gray-500 text-sm block mb-1">Confirmed Qty</span>
+                    <span className="text-base font-bold text-[var(--color-heading)]">{order.confirmedQuantity || 'N/A'}</span>
                   </div>
                 </div>
               ))}
@@ -820,55 +793,6 @@
                   variant="mobile"
                 />
               )}
-=======
-                  </td>
-                  <td className="p-3 text-sm text-gray-600">{order.assignedQuantity}</td>
-                  <td className="p-3 text-sm font-medium text-gray-900">{order.confirmedQuantity || 'N/A'}</td>
-                </tr>
-              ))}
-            </tbody>
-          </table>
-          
-          {/* Desktop Pagination */}
-          {filteredOrders.length > 0 && (
-            <Pagination
-              currentPage={currentPage}
-              totalPages={totalPages}
-              totalItems={filteredOrders.length}
-              startIndex={startIndex}
-              endIndex={endIndex}
-              onPageChange={setCurrentPage}
-              itemLabel="orders"
-              variant="desktop"
-            />
-          )}
-        </div>
-
-        {/* Mobile Cards */}
-        <div className="lg:hidden space-y-3">
-          {paginatedOrders.map((order) => (
-            <div key={order.id} className="rounded-xl p-4 border border-gray-200 bg-white">
-              <div className="flex items-start justify-between mb-3">
-                <h4 className="font-semibold text-[var(--color-secondary)] text-lg">{order.orderNumber}</h4>
-                <span className={`inline-block px-2.5 py-1 rounded-full text-xs font-semibold ${getStatusColor(order.status)}`}>
-                  {formatStatus(order.status)}
-                </span>
-              </div>
-              <div className="grid grid-cols-2 gap-3 mb-2 text-sm">
-                <div>
-                  <span className="text-gray-500 block">Date</span>
-                  <span className="font-medium">{order.date}</span>
-                </div>
-                <div>
-                  <span className="text-gray-500 block">Assigned Qty</span>
-                  <span className="font-medium">{order.assignedQuantity}</span>
-                </div>
-              </div>
-              <div className="pt-2 border-t border-gray-100">
-                <span className="text-gray-500 text-sm block mb-1">Confirmed Qty</span>
-                <span className="text-base font-bold text-[var(--color-heading)]">{order.confirmedQuantity || 'N/A'}</span>
-              </div>
->>>>>>> f6c54601
             </div>
           </>
         )}
